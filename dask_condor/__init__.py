"""
Make dask workers using condor
"""
from __future__ import division, print_function

import atexit
import logging
import tempfile
import time

import distributed
import tornado

import htcondor
import classad

if not hasattr(htcondor, 'Submit'):
    raise ImportError("htcondor.Submit not found; HTCondor 8.6.0 or newer required")


logger = logging.getLogger(__name__)

<<<<<<< HEAD
JOB_TEMPLATE = \
    { 'Executable':           '/usr/bin/dask-worker'
    , 'Universe':             'vanilla'
    , 'Output':               'worker-$(ClusterId).$(ProcId).out'
    , 'Error':                'worker-$(ClusterId).$(ProcId).err'
    , 'Log':                  'worker-$(ClusterId).$(ProcId).log'

    # using MY.Arguments instead of Arguments lets the value be a classad
    # expression instead of a string. Thanks TJ!
    , 'MY.Arguments':         'strcat( MY.DaskSchedulerAddress'
                              '      , " --nprocs=", MY.DaskNProcs'
                              '      , " --nthreads=", MY.DaskNThreads'
                              '      , " --no-bokeh"'
    # default memory limit is 75% of memory; use 75% of RequestMemory instead
                              '      , " --memory-limit="'
                              '      , floor(RequestMemory * 1048576 * 0.75)'
    # no point in having a nanny if we're only running 1 proc
                              '      , ifThenElse( (MY.DaskNProcs < 2)'
                              '                  , " --no-nanny "'
                              '                  , "")'
    # we can only have a worker name if nprocs == 1
                              '      , ifThenElse( isUndefined(MY.DaskWorkerName)'
                              '                  , ""'
                              '                  , strcat(" --name=", MY.DaskWorkerName))'
                              '      )'

    , 'MY.DaskWorkerName':    'ifThenElse( (MY.DaskNProcs < 2)'
                              '          , "htcondor-$(ClusterId).$(ProcId)"'
                              '          , UNDEFINED)'

    # reserve a CPU for the nanny process if nprocs > 1
    , 'RequestCpus':          'ifThenElse( (MY.DaskNProcs < 2)'
                              '          , MY.DaskNThreads'
                              '          , 1 + MY.DaskNProcs * MY.DaskNThreads)'

    , 'Periodic_Hold':        '((time() - EnteredCurrentStatus) > MY.DaskWorkerTimeout) &&'
                              ' (JobStatus == 2)'
    , 'Periodic_Hold_Reason': 'strcat("dask-worker exceeded max lifetime of ",'
                              '       interval(MY.DaskWorkerTimeout))'
    }
=======
JOB_TEMPLATE = dict(
    #Executable="/usr/bin/dask-worker",
    Universe="vanilla",
    Output="worker-$(ClusterId).$(ProcId).out",
    Error="worker-$(ClusterId).$(ProcId).err",
    Log="worker-$(ClusterId).$(ProcId).log",
)
>>>>>>> 68e567fc

JOB_STATUS_IDLE = 1
JOB_STATUS_RUNNING = 2
JOB_STATUS_HELD = 5

SCRIPT_TEMPLATE = """\
#!/bin/bash

if [[ -z $_CONDOR_SCRATCH_DIR ]]; then
    echo '$_CONDOR_SCRATCH_DIR not defined -- this script needs to be run under condor'
    exit 1
fi

export HOME=$_CONDOR_SCRATCH_DIR

tar xzf ~/%(worker_tarball)s
export PATH=~/python/bin:$PATH

args=( "$@" )

# This isn't actually necessary - $TMP is already under $_CONDOR_SCRATCH_DIR
# so that's where mktemp will make its files.
local_directory=$_CONDOR_SCRATCH_DIR/.worker
mkdir -p "$local_directory"
args+=(--local-directory "$local_directory")

exec python ~/python/bin/dask-worker "${args[@]}"
"""

WORKER_TARBALL = "python-with-dask-el6.tar.gz"

_global_schedulers = [] # (scheduler_id, schedd)

@atexit.register
def global_killall():
    for sid, schedd in _global_schedulers:
        condor_rm(schedd, 'DaskSchedulerId == "%s"' % sid)


def worker_constraint(jobid):
    clusterid, procid = jobid.split('.', 1)
    return '(ClusterId == %s && ProcId == %s)' % (clusterid, procid)


def or_constraints(constraints):
    return '(' + ' || '.join(constraints) + ')'


def workers_constraint(jobids):
    return or_constraints([worker_constraint(jid) for jid in jobids])


def condor_rm(schedd, job_spec):
    return schedd.act(htcondor.JobAction.Remove, job_spec)


class HTCondorCluster(object):
    def __init__(self,
                 memory_per_worker=1024,
                 procs_per_worker=1,
                 pool=None,
                 schedd_name=None,
                 threads_per_worker=1,
                 cleanup_interval=1000,
                 worker_timeout=(24 * 60 * 60),
                 scheduler_port=8786,
                 **kwargs):

        global _global_schedulers

        if schedd_name is None:
            self.schedd = htcondor.Schedd()
        else:
            collector = htcondor.Collector(pool)
            self.schedd = htcondor.Schedd(
                collector.locate(
                    htcondor.DaemonTypes.Schedd,
                    schedd_name))

        self.local_cluster = distributed.LocalCluster(
            ip='', n_workers=0, scheduler_port=scheduler_port, **kwargs)

        _global_schedulers.append((self.scheduler.id, self.schedd))

        self.jobs = {}  # {jobid: CLASSAD}
        if int(cleanup_interval) < 1:
            raise ValueError("cleanup_interval must be >= 1")
        self._cleanup_callback = tornado.ioloop.PeriodicCallback(
            callback=self.cleanup_jobs,
            callback_time=cleanup_interval,
            io_loop=self.scheduler.loop)
        self._cleanup_callback.start()

        self.memory_per_worker = memory_per_worker
        self.procs_per_worker = procs_per_worker
        self.threads_per_worker = threads_per_worker
        self.worker_timeout = worker_timeout

        self.script = tempfile.NamedTemporaryFile(
            suffix='.sh', prefix='dask-worker-wrapper')
        self.script.write(SCRIPT_TEMPLATE % {'worker_tarball': WORKER_TARBALL})
        self.script.flush()

        @atexit.register
        def _erase_script():
            self.script.close()

    @tornado.gen.coroutine
    def _start(self):
        pass

    @property
    def scheduler(self):
        return self.local_cluster.scheduler

    @property
    def scheduler_address(self):
        return self.scheduler.address

    @property
    def jobids(self):
        return self.jobs.keys()

    @property
    def scheduler_constraint(self):
        return '(DaskSchedulerId == "%s")' % self.scheduler.id

    def start_workers(self,
                      n=1,
                      memory_per_worker=None,
                      procs_per_worker=None,
                      threads_per_worker=None,
                      worker_timeout=None,
                      extra_attribs=None):
        n = int(n)
        if n < 1:
            raise ValueError("n must be >= 1")
        memory_per_worker = int(memory_per_worker or self.memory_per_worker)
        if memory_per_worker < 1:
            raise ValueError("memory_per_worker must be >= 1 (MB)")
        procs_per_worker = int(procs_per_worker or self.procs_per_worker)
        if procs_per_worker < 1:
            raise ValueError("procs_per_worker must be >= 1")
        threads_per_worker = int(threads_per_worker or self.threads_per_worker)
        if threads_per_worker < 1:
            raise ValueError("threads_per_worker must be >= 1")
        worker_timeout = int(worker_timeout or self.worker_timeout)
        if worker_timeout < 1:
            raise ValueError("worker_timeout must be >= 1 (sec)")

        job = htcondor.Submit(JOB_TEMPLATE)
<<<<<<< HEAD
        job['MY.DaskSchedulerAddress'] = '"' + self.scheduler_address + '"'
        job['MY.DaskNProcs'] = str(procs_per_worker)
        job['MY.DaskNThreads'] = str(threads_per_worker)
        job['RequestMemory'] = str(memory_per_worker)
        job['MY.DaskSchedulerId'] = '"' + self.scheduler.id + '"'
        job['MY.DaskWorkerTimeout'] = str(worker_timeout)
=======
        args = [self.scheduler_address]
        args.append('--nprocs %d' % procs_per_worker)
        args.append('--nthreads %d' % threads_per_worker)
        # default memory limit is 75% of memory; use 75% of RequestMemory
        # instead
        args.append('--memory-limit %d' %
                    (memory_per_worker * 1048576 * 3 // 4))
        request_cpus = procs_per_worker * threads_per_worker
        if procs_per_worker > 1:
            # the nanny takes up a core too
            request_cpus += 1
        else:
            args.append('--no-nanny')
            # can only use --name if --nprocs=1
            worker_name = "htcondor-$(ClusterId).$(ProcId)"
            args.append('--name=' + worker_name)
            # when I tried +DaskWorkerName, then $(ClusterId) and $(ProcId) didn't
            # get expanded (GT #6219)
            job['MY.DaskWorkerName'] = '"' + worker_name + '"'

        args.append('--no-bokeh')

        job['Arguments'] = ' '.join(args)
        job['RequestMemory'] = "%d MB" % memory_per_worker
        job['RequestCpus'] = str(request_cpus)
        job['+DaskSchedulerId'] = '"' + self.scheduler.id + '"'

        job['Periodic_Hold'] = "((time() - EnteredCurrentStatus) > %d) &&" \
                               " (JobStatus == %d)" % (worker_timeout,
                                                       JOB_STATUS_RUNNING)
        job['Periodic_Hold_Reason'] = \
            '"dask-worker exceeded max lifetime of %d min"' % (
            worker_timeout // 60)
        job['Executable'] = self.script.name
        job['Transfer_Input_Files'] = WORKER_TARBALL
>>>>>>> 68e567fc

        if extra_attribs:
            job.update(extra_attribs)

        classads = []
        with self.schedd.transaction() as txn:
            clusterid = job.queue(txn, count=n, ad_results=classads)
        logger.info("Started clusterid %s with %d jobs" % (clusterid, n))
        logger.debug(
            "RequestMemory = %s; RequestCpus = %s"
            % (classads[0].eval('RequestMemory'), classads[0].eval('RequestCpus')))
        for ad in classads:
            self.jobs["%s.%s" % (ad['ClusterId'], ad['ProcId'])] = ad

    def killall(self):
        condor_rm(self.schedd, self.scheduler_constraint)

    def submit_worker(self, **kwargs):
        return self.start_workers(n=1, **kwargs)

    def stop_workers(self, worker_ids):
        if isinstance(worker_ids, str):
            worker_ids = [worker_ids]

        constraint = '%s && %s' % (
            self.scheduler_constraint,
            workers_constraint(worker_ids)
            )

        condor_rm(self.schedd, constraint)

    def cleanup_jobs(self):
        active_jobids = \
            ['%s.%s' % (ad['ClusterId'], ad['ProcId'])
             for ad in self.schedd.xquery(
                self.scheduler_constraint,
                projection=['ClusterId', 'ProcId', 'JobStatus'])
             if ad['JobStatus'] in (
                JOB_STATUS_IDLE,
                JOB_STATUS_RUNNING,
                JOB_STATUS_HELD)]
        for jobid in self.jobids:
            if jobid not in active_jobids:
                del self.jobs[jobid]

    def close(self):
        self.killall()
        self.local_cluster.close()
        self.script.close()

    def __del__(self):
        self.close()

    def __enter__(self):
        return self

    def __exit__(self, *args):
        self.close()

    def __str__(self):
        return "<%s: %d workers>" % (self.__class__.__name__, len(self.jobids))

    __repr__ = __str__
<|MERGE_RESOLUTION|>--- conflicted
+++ resolved
@@ -20,9 +20,8 @@
 
 logger = logging.getLogger(__name__)
 
-<<<<<<< HEAD
 JOB_TEMPLATE = \
-    { 'Executable':           '/usr/bin/dask-worker'
+    { #'Executable':           '/usr/bin/dask-worker'
     , 'Universe':             'vanilla'
     , 'Output':               'worker-$(ClusterId).$(ProcId).out'
     , 'Error':                'worker-$(ClusterId).$(ProcId).err'
@@ -61,15 +60,6 @@
     , 'Periodic_Hold_Reason': 'strcat("dask-worker exceeded max lifetime of ",'
                               '       interval(MY.DaskWorkerTimeout))'
     }
-=======
-JOB_TEMPLATE = dict(
-    #Executable="/usr/bin/dask-worker",
-    Universe="vanilla",
-    Output="worker-$(ClusterId).$(ProcId).out",
-    Error="worker-$(ClusterId).$(ProcId).err",
-    Log="worker-$(ClusterId).$(ProcId).log",
-)
->>>>>>> 68e567fc
 
 JOB_STATUS_IDLE = 1
 JOB_STATUS_RUNNING = 2
@@ -221,50 +211,14 @@
             raise ValueError("worker_timeout must be >= 1 (sec)")
 
         job = htcondor.Submit(JOB_TEMPLATE)
-<<<<<<< HEAD
         job['MY.DaskSchedulerAddress'] = '"' + self.scheduler_address + '"'
         job['MY.DaskNProcs'] = str(procs_per_worker)
         job['MY.DaskNThreads'] = str(threads_per_worker)
         job['RequestMemory'] = str(memory_per_worker)
         job['MY.DaskSchedulerId'] = '"' + self.scheduler.id + '"'
         job['MY.DaskWorkerTimeout'] = str(worker_timeout)
-=======
-        args = [self.scheduler_address]
-        args.append('--nprocs %d' % procs_per_worker)
-        args.append('--nthreads %d' % threads_per_worker)
-        # default memory limit is 75% of memory; use 75% of RequestMemory
-        # instead
-        args.append('--memory-limit %d' %
-                    (memory_per_worker * 1048576 * 3 // 4))
-        request_cpus = procs_per_worker * threads_per_worker
-        if procs_per_worker > 1:
-            # the nanny takes up a core too
-            request_cpus += 1
-        else:
-            args.append('--no-nanny')
-            # can only use --name if --nprocs=1
-            worker_name = "htcondor-$(ClusterId).$(ProcId)"
-            args.append('--name=' + worker_name)
-            # when I tried +DaskWorkerName, then $(ClusterId) and $(ProcId) didn't
-            # get expanded (GT #6219)
-            job['MY.DaskWorkerName'] = '"' + worker_name + '"'
-
-        args.append('--no-bokeh')
-
-        job['Arguments'] = ' '.join(args)
-        job['RequestMemory'] = "%d MB" % memory_per_worker
-        job['RequestCpus'] = str(request_cpus)
-        job['+DaskSchedulerId'] = '"' + self.scheduler.id + '"'
-
-        job['Periodic_Hold'] = "((time() - EnteredCurrentStatus) > %d) &&" \
-                               " (JobStatus == %d)" % (worker_timeout,
-                                                       JOB_STATUS_RUNNING)
-        job['Periodic_Hold_Reason'] = \
-            '"dask-worker exceeded max lifetime of %d min"' % (
-            worker_timeout // 60)
         job['Executable'] = self.script.name
         job['Transfer_Input_Files'] = WORKER_TARBALL
->>>>>>> 68e567fc
 
         if extra_attribs:
             job.update(extra_attribs)
